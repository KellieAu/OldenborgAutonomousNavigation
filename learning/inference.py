--- conflicted
+++ resolved
@@ -70,10 +70,7 @@
     global action_prev
 
     # store image file name for data collection
-<<<<<<< HEAD
-=======
     # TODO: change to use pathlib
->>>>>>> 9c620c16
     cut_file_name = image_file.rsplit("/", 1)[-1]
     image_file_names.append(cut_file_name)
 
@@ -158,10 +155,7 @@
         ["50th Percentile", percentiles[1]],
         ["75th Percentile", percentiles[2]],
     ]
-<<<<<<< HEAD
-=======
-
->>>>>>> 9c620c16
+
     wandb_run.log(
         {
             "Inference Execute Action Timer Data": wandb.Table(
@@ -196,10 +190,7 @@
         inference_data_table.get_column("Percent through Environment")
     )
 
-<<<<<<< HEAD
     # TODO: Make each trial a different color plot point
-=======
->>>>>>> 9c620c16
     regression_axis.plot(action_num, percent_through, "o", markersize=3)
 
     # Calculate and plot the regression model
@@ -335,19 +326,11 @@
         Action.ROTATE_RIGHT: 1,
         Action.ROTATE_LEFT: 2,
     }
-<<<<<<< HEAD
 
     # Initialize the box image display to graph
     plot_fig, plot_axis = plt.subplots()
     box_env.display(plot_axis)
 
-=======
-
-    # Initialize the box image display to graph
-    plot_fig, plot_axis = plt.subplots()
-    box_env.display(plot_axis)
-
->>>>>>> 9c620c16
     # Initialize data tracking variables across the entire run
     inference_action_data = []
     executed_actions, correct_actions = [], []
@@ -404,11 +387,7 @@
             ]
             inference_action_data.append(action_data)
 
-<<<<<<< HEAD
-        # Plot where the agent has been durin this trial
-=======
         # Plot where the agent has been during this trial
->>>>>>> 9c620c16
         plot_trial(plot_axis, xs, ys, "Trial " + str(trial_num))
         all_xs.append(xs)
         all_ys.append(ys)
@@ -474,11 +453,7 @@
     # Generate and upload timer statistics (histogram + table)
     wandb_generate_timer_stats(run, inference_action_table)
 
-<<<<<<< HEAD
-    # Create subtable containing only runs where the agent completed target
-=======
     # Create suitable containing only runs where the agent completed target
->>>>>>> 9c620c16
     # completed_runs = [row for row in inference_data_table.data if row[1] >= 98.0]
     # completed_runs_table = wandb.Table(columns=table_cols, data=completed_runs)
     # run.log({"Completed table": completed_runs_table})
