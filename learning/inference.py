import itertools
import pathlib
import platform
import random
import time
from argparse import ArgumentParser
from contextlib import contextmanager
from functools import partial
from math import degrees, radians
from pathlib import Path
import random
import itertools
from boxnav.box import Pt
import matplotlib.pyplot as plt
from matplotlib.axes import Axes
import time
import numpy as np

from os import chdir
from pathlib import Path
from subprocess import run as sprun

import enlighten
from os import chdir
import matplotlib.pyplot as plt
import numpy as np
import wandb
from fastai.callback.wandb import WandbCallback
from fastai.vision.learner import load_learner
from matplotlib.axes import Axes
from utils import y_from_filename  # noqa: F401 (needed for fastai load_learner)
from subprocess import run as sprun
from time import sleep

from boxnav.boxenv import BoxEnv
from boxnav.boxnavigator import (
    Action,
    BoxNavigator,
    Navigator,
    add_box_navigator_arguments,
)
from boxnav.environments import oldenborg_boxes as boxes


@contextmanager
def set_posix_windows():
    # NOTE: This is a workaround for a bug in fastai/pathlib on Windows
    posix_backup = pathlib.PosixPath
    try:
        pathlib.PosixPath = pathlib.WindowsPath
        yield
    finally:
        pathlib.PosixPath = posix_backup


def check_path(directory: str) -> None:
    path = Path(directory)
    path.mkdir(parents=True, exist_ok=True)

    # Check if directory is empty
    if len(list(Path(path).iterdir())) != 0:
        raise ValueError(f"Directory {path} is not empty.")


fastai_to_boxnav = {
    "left": Action.ROTATE_LEFT,
    "right": Action.ROTATE_RIGHT,
    "forward": Action.FORWARD,
}

action_prev = Action.NO_ACTION

inference_times = []
image_file_names = []


def inference_func(model, image_file: str, action_prev: Action):
    # global action_prev

    # store image file name for data collection
    # TODO: change to use pathlib
    cut_file_name = image_file.rsplit("/", 1)[-1]
    image_file_names.append(cut_file_name)

    start_time = time.time()

    action_now, action_index, action_probs = model.predict(image_file)

    end_time = time.time()
    inference_times.append(end_time - start_time)

    action_now = fastai_to_boxnav[action_now]

    # Prevent cycling actions (e.g., left followed by right)
    right_left = action_now == Action.ROTATE_LEFT and action_prev == Action.ROTATE_RIGHT
    left_right = action_now == Action.ROTATE_RIGHT and action_prev == Action.ROTATE_LEFT
    if right_left or left_right:
        action_index = action_probs.argsort()[1]
        action_now = fastai_to_boxnav[model.dls.vocab[action_index]]

    # TODO: Maybe log with loguru
    # action_prob = action_probs[action_index]
    # print(f"Moving {action_to_take} with probability {action_prob:.2f}")

    return action_now


colors = ["b", "g", "r", "c", "m", "y", "k"]
line_styles = ["-", "--", ":"]  # there is also "-."
unique_line_combinations = list(itertools.product(colors, line_styles))
random.shuffle(unique_line_combinations)


def plot_trial(axis: Axes, x_values, y_values, label: str) -> None:
    if unique_line_combinations:
        color, line_style = unique_line_combinations.pop(0)
    else:
        color, line_style = random.choice(colors), random.choice(line_styles)

    axis.plot(x_values, y_values, color=color, linestyle=line_style, label=label)


def save_plotted_paths(
    wandb_run, fig, axis: Axes, model: str, num_trials: int, output_dir: str
) -> None:
    axis.invert_xaxis()
    axis.legend()
    axis.set_title("Plotted Paths of " + str(num_trials) + " trials using\n" + model)
    axis.set_xlabel("Unreal Engine x-coordinate", fontweight="bold")
    axis.set_ylabel("Unreal Engine y-coordinate", fontweight="bold")
    fig.savefig(output_dir + ".png")

    wandb_run.log({"Plotted Paths": wandb.Image((output_dir + ".png"))})


def wandb_generate_path_plot(
    wandb_run, all_xs: list[float], all_ys: list[float], num_trials: int
) -> None:
    wandb_run.log(
        {
            "Consistency": wandb.plot.line_series(
                xs=all_xs,
                ys=all_ys,
                keys=["Trial " + str(trial_num) for trial_num in range(num_trials)],
                title="Tracking Agent Location per Trial",
                xname="x location",
            )
        }
    )


def wandb_generate_timer_analysis(wandb_run, inference_data_table) -> None:
    # Distribution of how long it takes to execute actions
    wandb.log(
        {
            "Histogram of Values": wandb.plot.histogram(
                inference_data_table,
                "Inference Time",
                title="Distribution of Prediction Time per Action",
            )
        }
    )

    # Calculate summary statistics for action execution times
    execution_times_array = np.array(inference_data_table.get_column("Inference Time"))
    percentiles = np.percentile(execution_times_array, [25, 50, 75])

    summary_stats = [
        ["Mean", np.mean(execution_times_array)],
        ["Standard Deviation", np.std(execution_times_array)],
        ["Median", np.median(execution_times_array)],
        ["Minimum Value", np.min(execution_times_array)],
        ["Maximum Value", np.max(execution_times_array)],
        ["25th Percentile", percentiles[0]],
        ["50th Percentile", percentiles[1]],
        ["75th Percentile", percentiles[2]],
    ]

    wandb_run.log(
        {
            "Inference Execute Action Timer Data": wandb.Table(
                columns=["Statistic", "Value"], data=summary_stats
            )
        }
    )


def wandb_generate_confusion_matrix(
    wandb_run, executed_actions: list[int], correct_actions: list[int]
) -> None:
    # Confusion Matrix assessing ALL trials
    wandb_run.log(
        {
            "conf_mat": wandb.plot.confusion_matrix(
                title="Confusion Matrix of Inference Predicted Action vs Correct Action",
                probs=None,
                preds=executed_actions,
                y_true=correct_actions,
                class_names=["forward", "right", "left"],
            )
        }
    )


def generate_efficiency_regression(
    wandb_run, inference_data_table, model: str, output_dir: str
) -> None:
    regression_fig, regression_axis = plt.subplots()

    action_num = np.array(inference_data_table.get_column("Action Num"))
    percent_through = np.array(
        inference_data_table.get_column("Percent through Environment")
    )

    # TODO: Make each trial a different color plot point
    regression_axis.plot(action_num, percent_through, "o", markersize=3)

    # Calculate and plot the regression model
    m, b = np.polyfit(action_num, percent_through, 1)
    regression_axis.plot(
        action_num,
        m * action_num + b,
    )

    # Calculate R^2 (correlation) value and print to plot
    correlation_xy = np.corrcoef(action_num, percent_through)[0, 1]
    r_squared = correlation_xy**2
    regression_axis.text(
        0.05,
        0.95,
        f"$R^2$ = {r_squared:.2f} \ny = {m:.2f}x + {b:.2f}",
        transform=regression_axis.transAxes,
        fontsize=12,
        verticalalignment="top",
    )

    # Add graph basics and formatting
    regression_axis.set_title("Linear Regression Assessing the Efficiency of\n" + model)
    regression_axis.set_xlabel("Action Number", fontweight="bold")
    regression_axis.set_ylabel("Percent through Environment", fontweight="bold")

    regression_fig.savefig(output_dir + "_efficiency.png")
    wandb_run.log(
        {"Efficiency Linear Regression": wandb.Image((output_dir + "_efficiency.png"))}
    )


def parse_args():
    arg_parser = ArgumentParser("Track performance of trained networks.")

    # Wandb configuration
    arg_parser.add_argument("wandb_name", help="Name of run inference results.")
    arg_parser.add_argument("wandb_project", help="Wandb project name.")
    arg_parser.add_argument("wandb_notes", help="Wandb run description.")
    arg_parser.add_argument("wandb_model", help="Path to the model to evaluate.")

    arg_parser.add_argument("output_dir", help="Directory to store saved images.")

    arg_parser.add_argument(
        "--num_trials",
        type=int,
        default=1,
        help="Number of times to run model through environment",
    )
    arg_parser.add_argument(
        "--max_actions",
        type=int,
        default=10,
        help="Maximum number of actions to take.",
    )
    arg_parser.add_argument(
        "--alt_texture",
        action="store_true",
        help="Set the texture of the environment to alternative option",
    )
    arg_parser.add_argument(
        "--save_map_video",
        type=str,
        help="Directory to create and store gaming-style video with camera view and map",
    )

    add_box_navigator_arguments(arg_parser)

    return arg_parser.parse_args()


def main():
    args = parse_args()

    args.navigator = Navigator.VISION
    args.ue = True
    args.image_directory = args.output_dir

    wandb_entity = "arcslaboratory"
    wandb_project = args.wandb_project
    wandb_name = args.wandb_name
    wandb_notes = args.wandb_notes
    wandb_model = args.wandb_model

    run = wandb.init(
        job_type="inference",
        entity=wandb_entity,
        name=wandb_name,
        project=wandb_project,
        notes=wandb_notes,
    )

    if run is None:
        raise Exception("wandb.init() failed")

    # Download the fastai learner
    artifact = run.use_artifact(f"{wandb_model}:latest", type="model")
    model_dir = artifact.download()
    model_filename = Path(model_dir) / (wandb_model + ".pkl")

    # Load the learner and its model
    # TODO: this doesn't load the "best" model, but the last one
    # We should probably also download the weights and load them manually
    if platform.system() == "Windows":
        with set_posix_windows():
            model = load_learner(model_filename)
    else:
        model = load_learner(model_filename)

    # TODO: temporary fix? (we might remove callback on training side)
    model.remove_cb(WandbCallback)

    if not args.image_directory:
        output_dir = Path(args.output_dir).resolve()
        output_dir.mkdir(parents=True, exist_ok=True)

        # Check if output directory is empty
        if any(output_dir.iterdir()):
            print("Output directory is not empty. Aborting.")
            return

        if args.output_dir:
            args.ue = True

        if args.output_dir:
            check_path(args.output_dir)

    snap_plot = True if args.save_map_video else False

    print("Starting inference.")

    box_env = BoxEnv(boxes)

    # TODO: use context manager for UE connection?
    agent = BoxNavigator(
        box_env,
        args,
        rotation=radians(90),
        vision_callback=partial(inference_func, model),
        snap_plot=snap_plot,
    )

    pbar_manager = enlighten.get_manager()
    trials_pbar = pbar_manager.counter(
        total=args.num_trials,
        desc="Trials and Avg. Completion",
        color="yellow",
        leave=True,
    )
    progress_pbar = trials_pbar.add_subcounter("green", count=0)
    progress_counter = 0

    # Dictionary to help store action moves in confusion matrix (only takes int values)
    action_to_confusion = {
        Action.FORWARD: 0,
        Action.ROTATE_RIGHT: 1,
        Action.ROTATE_LEFT: 2,
    }

    # Initialize the box image display to graph
    plot_fig, plot_axis = plt.subplots()
    box_env.display(plot_axis)

    # Initialize data tracking variables across the entire run
    inference_action_data = []
    executed_actions, correct_actions = [], []
    all_xs, all_ys = [], []
    average_actions = []

    for trial_num in range(1, args.num_trials + 1):
        # Set randomized initial position after the first trial
        if trial_num != 1:
<<<<<<< HEAD
            # Create randomized position
            # new_x = agent.position.x + np.random.normal(0, 200)
            # new_y = agent.position.y + np.random.normal(0, 50)
            new_x = agent.position.x + random.uniform(-200, 200)
            new_y = agent.position.y + random.uniform(-50, 50)

            # Set random rotation and position
            # agent.rotation = agent.rotation + np.random.normal(0, radians(8))
            agent.rotation = agent.rotation + random.uniform(radians(-8), radians(8))
            agent.position = Pt(new_x, new_y)

            # Sync the position and rotation
            agent.ue.set_location_xy(agent.position.x, agent.position.y, delay=0.1)
            agent.ue.set_yaw(degrees(agent.rotation))
=======
            while (
                agent.initial_position.x - 200
                > agent.position.x
                > agent.initial_position.x + 200
                and agent.initial_position.y - 200
                > agent.position.y
                > agent.initial_position.y
            ):
                agent.position.x = agent.initial_position.x + np.random.normal(0, 200)
                agent.position.y = agent.initial_position.y + np.random.normal(0, 200)
                agent.rotation = agent.initial_rotation + np.random.normal(
                    0, radians(8)
                )
>>>>>>> 22fab8a4

        # Update texture of environment if needed:
        # take position and move randomly to vary starting point between trials
        if args.alt_texture:
            agent.ue.set_texture(0, 40)  # floor = light wood
            agent.ue.set_texture(1, 25)  # walls = cork type of material
            agent.ue.set_texture(2, 39)  # ceilings = dark wood

        xs, ys = [], []  # Track every location of the agent to plot

        total_actions_taken = 0

        for action_num in range(1, args.max_actions + 1):
            try:
                executed_action, correct_action = agent.execute_navigator_action()

            except Exception as e:
                print(e)
                break

            total_actions_taken += 1

            # Count executed/correct actions to compare in confusion matrix
            if executed_action != Action.NO_ACTION:
                executed_actions.append(action_to_confusion[executed_action])
                correct_actions.append(action_to_confusion[correct_action])

            current_x, current_y = agent.position.xy()
            xs.append(current_x)
            ys.append(current_y)

            if agent.get_percent_through_env() >= 98.0:
                average_actions.append(total_actions_taken)
                print("Agent reached final target.")
                break

            elif agent.is_stuck():
                print("Agent is stuck.")
                plot_axis.plot(current_x, current_y, "ro", markersize=5)
                break

            elif agent.no_progress():
                print(
                    f"Agent made {agent.no_progress_threshold} actions without progressing."
                )
                plot_axis.plot(current_x, current_y, "ro", markersize=5)
                break

            action_data = [
                trial_num,
                action_num,
                str(executed_action),
                str(correct_action),
                inference_times[-1],  # get most recently added inference time
                current_x,
                current_y,
                agent.get_percent_through_env(),
                image_file_names[-1],
            ]
            inference_action_data.append(action_data)

            progress_pbar.count = progress_counter + (
                int(agent.get_percent_through_env()) / 100
            )
            trials_pbar.count = trial_num
            progress_pbar.update(incr=0)

        progress_counter += int(agent.get_percent_through_env()) / 100

        # Plot where the agent has been during this trial
        plot_trial(plot_axis, xs, ys, "Trial " + str(trial_num))
        all_xs.append(xs)
        all_ys.append(ys)

        # Reset the agent and all tracking bars before the next trial
        print("Initial Position Before Reset", agent.initial_position)
        agent.reset()
        print("Initial Position", agent.initial_position)

    final_metrics = f"\n\nCompleted {100 * (progress_pbar.count / args.num_trials)}% on average across {args.num_trials} trial(s)"

    if len(average_actions) > 0:
        final_metrics += f"with the agent taking {sum(average_actions) / len(average_actions)} actions on average to finish across {len(average_actions)} trial(s).\n\n"

    else:
        final_metrics += ".\n\n"

    agent.ue.close_osc()
    trials_pbar.close()
    pbar_manager.stop()

    # ------------------------------- DATA PLOTTING IN WANDB -------------------------------
    # Create table in Wandb tracking all data collected during the run
    action_data_labels = [
        "Trial Num",
        "Action Num",
        "Executed Action",
        "Correct Action",
        "Inference Time",
        "X Coordinate",
        "Y Coordinate",
        "Percent through Environment",
        "Image filename",
    ]
    inference_action_table = wandb.Table(
        columns=action_data_labels, data=inference_action_data
    )
    run.log({"Inference Data per Action": inference_action_table})

    # Create matplotlib graphs and Upload to Wandb (logged to the active run)
    generate_efficiency_regression(
        run,
        inference_action_table,
        str(wandb_model),
        str(agent.run_dir / args.output_dir),
    )
    save_plotted_paths(
        run,
        plot_fig,
        plot_axis,
        str(wandb_model),
        args.num_trials,
        str(agent.run_dir / args.output_dir),
    )

    # Create Wandb graphs and visuals (logged to the active run)
    wandb_generate_path_plot(run, all_xs, all_ys, args.num_trials)
    wandb_generate_confusion_matrix(run, executed_actions, correct_actions)
    wandb_generate_timer_analysis(run, inference_action_table)

    # NOTE: do this after data collection? (group_by -> keep data where there exists table_cols[7] >= 98)
    # Create suitable containing only runs where the agent completed target

    # BRAINSTORM METRICS FOR **ONLY COMPLETE** RUNS

    agent.concat_images(agent.image_directory)

    if args.save_map_video is not None:
        agent.concat_images(agent.animation_directory)
        chdir("..")

        sprun(
            [
                "ffmpeg",
                # directory of base video
                "-i",
                (agent.image_directory / (Path(agent.image_directory).stem + ".mp4")),
                # directory of overlay video
                "-i",
                (
                    agent.animation_directory
                    / (Path(agent.animation_directory).stem + ".mp4")
                ),
                # "-filter_complex" allows for complex filter graphs and the rest scales the videos and location of the overlay
                "-filter_complex",
                "[0]scale=1080:1080[base];[1]scale=400:300[overlay];[base][overlay]overlay=W-w-20:H-h-20",
                # "-c:a" specifies the codec for the audio stream and "copy" means it will be the same as input
                "-c:a",
                "copy",
                # output name
                (Path(agent.image_directory).stem + "_with_minimap.mp4"),
            ]
        )

    print(final_metrics)


if __name__ == "__main__":
    main()<|MERGE_RESOLUTION|>--- conflicted
+++ resolved
@@ -385,22 +385,6 @@
     for trial_num in range(1, args.num_trials + 1):
         # Set randomized initial position after the first trial
         if trial_num != 1:
-<<<<<<< HEAD
-            # Create randomized position
-            # new_x = agent.position.x + np.random.normal(0, 200)
-            # new_y = agent.position.y + np.random.normal(0, 50)
-            new_x = agent.position.x + random.uniform(-200, 200)
-            new_y = agent.position.y + random.uniform(-50, 50)
-
-            # Set random rotation and position
-            # agent.rotation = agent.rotation + np.random.normal(0, radians(8))
-            agent.rotation = agent.rotation + random.uniform(radians(-8), radians(8))
-            agent.position = Pt(new_x, new_y)
-
-            # Sync the position and rotation
-            agent.ue.set_location_xy(agent.position.x, agent.position.y, delay=0.1)
-            agent.ue.set_yaw(degrees(agent.rotation))
-=======
             while (
                 agent.initial_position.x - 200
                 > agent.position.x
@@ -409,12 +393,20 @@
                 > agent.position.y
                 > agent.initial_position.y
             ):
-                agent.position.x = agent.initial_position.x + np.random.normal(0, 200)
-                agent.position.y = agent.initial_position.y + np.random.normal(0, 200)
-                agent.rotation = agent.initial_rotation + np.random.normal(
-                    0, radians(8)
-                )
->>>>>>> 22fab8a4
+                # Create randomized position
+                new_x = agent.position.x + np.random.normal(0, 200)
+                new_y = agent.position.y + np.random.normal(0, 50)
+                # new_x = agent.position.x + random.uniform(-200, 200)
+                # new_y = agent.position.y + random.uniform(-50, 50)
+
+            # Set random rotation and position
+            # agent.rotation = agent.rotation + np.random.normal(0, radians(8))
+            agent.rotation = agent.rotation + random.normal(radians(-8), radians(8))
+            agent.position = Pt(new_x, new_y)
+
+            # Sync the position and rotation
+            agent.ue.set_location_xy(agent.position.x, agent.position.y, delay=0.1)
+            agent.ue.set_yaw(degrees(agent.rotation))
 
         # Update texture of environment if needed:
         # take position and move randomly to vary starting point between trials
