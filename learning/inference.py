--- conflicted
+++ resolved
@@ -10,13 +10,9 @@
 from pathlib import Path, PurePath
 
 import enlighten
-<<<<<<< HEAD
 from os import chdir
-
-=======
 import matplotlib.pyplot as plt
 import numpy as np
->>>>>>> 9c620c16
 import wandb
 from fastai.callback.wandb import WandbCallback
 from fastai.vision.learner import load_learner
@@ -323,20 +319,15 @@
         color="yellow",
         leave=True,
     )
-    navigation_pbar = trials_pbar.add_subcounter("green", count=0)
-    navigation_counter = 0
-
-<<<<<<< HEAD
-    inference_data = []
-    average_actions = []
-=======
+    progress_pbar = trials_pbar.add_subcounter("green", count=0)
+    progress_counter = 0
+
     # Dictionary to help store action moves in confusion matrix (only takes int values)
     action_to_confusion = {
         Action.FORWARD: 0,
         Action.ROTATE_RIGHT: 1,
         Action.ROTATE_LEFT: 2,
     }
->>>>>>> 9c620c16
 
     # Initialize the box image display to graph
     plot_fig, plot_axis = plt.subplots()
@@ -346,18 +337,14 @@
     inference_action_data = []
     executed_actions, correct_actions = [], []
     all_xs, all_ys = [], []
+    average_actions = []
 
     for trial_num in range(1, args.num_trials + 1):
         xs, ys = [], []  # Track every location of the agent to plot
 
-<<<<<<< HEAD
-        for i in range(args.max_actions):
-=======
-        actions_pbar = pbar_manager.counter(total=args.max_actions, desc="Actions: ")
-        navigation_pbar = pbar_manager.counter(total=100, desc="Completion: ")
+        total_actions_taken = 0
 
         for action_num in range(1, args.max_actions + 1):
->>>>>>> 9c620c16
             try:
                 executed_action, correct_action = agent.execute_navigator_action()
 
@@ -365,52 +352,19 @@
                 print(e)
                 break
 
-<<<<<<< HEAD
             total_actions_taken += 1
-            correct_action_taken += 1 if executed_action == correct_action else 0
-            if (
-                executed_action == Action.ROTATE_LEFT
-                and correct_action == Action.ROTATE_RIGHT
-            ):
-                incorrect_left_count += 1
-            elif (
-                executed_action == Action.ROTATE_RIGHT
-                and correct_action == Action.ROTATE_LEFT
-            ):
-                incorrect_right_count += 1
-
-            match executed_action:
-                case Action.FORWARD:
-                    forward_count += 1
-                case Action.ROTATE_LEFT:
-                    rotate_left_count += 1
-                case Action.ROTATE_RIGHT:
-                    rotate_right_count += 1
-
-            if agent.get_percent_through_env() >= 99.0:
-                average_actions.append(total_actions_taken)
-                print("Agent reached final target.")
-                break
-=======
+
             # Count executed/correct actions to compare in confusion matrix
             if executed_action != Action.NO_ACTION:
                 executed_actions.append(action_to_confusion[executed_action])
                 correct_actions.append(action_to_confusion[correct_action])
->>>>>>> 9c620c16
 
             current_x, current_y = agent.position.xy()
             xs.append(current_x)
             ys.append(current_y)
 
-            navigation_pbar.count = navigation_counter + (
-                int(agent.get_percent_through_env()) / 100
-            )
-            trials_pbar.count = _ + 1
-            navigation_pbar.update(incr=0)
-
-        navigation_counter += int(agent.get_percent_through_env()) / 100
-
             if agent.get_percent_through_env() >= 98.0:
+                average_actions.append(total_actions_taken)
                 print("Agent reached final target.")
                 break
 
@@ -432,6 +386,14 @@
             ]
             inference_action_data.append(action_data)
 
+            progress_pbar.count = progress_counter + (
+                int(agent.get_percent_through_env()) / 100
+            )
+            trials_pbar.count = trial_num
+            progress_pbar.update(incr=0)
+
+        progress_counter += int(agent.get_percent_through_env()) / 100
+
         # Plot where the agent has been during this trial
         plot_trial(plot_axis, xs, ys, "Trial " + str(trial_num))
         all_xs.append(xs)
@@ -442,7 +404,7 @@
 
     final_metrics = (
         "\n\nCompleted "
-        + str(100 * (navigation_pbar.count / args.num_trials))
+        + str(100 * (progress_pbar.count / args.num_trials))
         + "% on average across "
         + str(args.num_trials)
         + " trial(s)"
